--- conflicted
+++ resolved
@@ -9,40 +9,6 @@
 class inport(ProxyAnnotation):
     multi = True
     attribute = 'inport_definitions'
-<<<<<<< HEAD
-    _kind = 'input'
-
-    def __init__(self, name, type=None, array=False, fixed_size=None,
-                 description='', optional=True, static=False, default=NOT_SET):
-        super(inport, self).__init__(
-            name, type=type, array=array, fixed_size=fixed_size,
-            description=description, optional=optional)
-        self.args['static'] = static
-        self.args['default'] = default
-
-    @classmethod
-    def from_port(cls, port, name=None):
-        return cls(name or port._name, type=port.type, array=port.is_array(),
-                   fixed_size=port.fixed_size if port.is_array() else None,
-                   description=port.description,
-                   optional=port.optional, static=port.auto_receive,
-                   default=port.default)
-
-
-class outport(_Port):
-    """
-    Decorator to add an output port to a component.
-    """
-    attribute = 'outport_definitions'
-    _kind = 'output'
-
-    @classmethod
-    def from_port(cls, port, name=None):
-        return cls(name or port._name, type=port.type, array=port.is_array(),
-                   fixed_size=port.fixed_size if port.is_array() else None,
-                   description=port.description,
-                   optional=port.optional)
-=======
     proxy_type = InputPortDefinition
 
 
@@ -50,7 +16,6 @@
     multi = True
     attribute = 'outport_definitions'
     proxy_type = OutputPortDefinition
->>>>>>> 892f68b9
 
 
 # FIXME: could be a nice feature to make users add an explanation, e.g.
