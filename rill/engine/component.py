--- conflicted
+++ resolved
@@ -117,25 +117,13 @@
 outport._array_port_type = OutputArray
 
 
-<<<<<<< HEAD
 class Component(with_metaclass(ABCMeta, object)):
-    def __init__(self, name, parent):
-=======
-class Component(with_metaclass(ABCMeta, Greenlet)):
     _inport_definitions = []
     _outport_definitions = []
     _self_starting = False
     _must_run = False
 
-    def __init__(self, name, mother):
-        """
-        Parameters
-        ----------
-        name : str
-        mother : ``rill.engine.network.Network``
-        """
-        Greenlet.__init__(self)
->>>>>>> 9a5cc54b
+    def __init__(self, name, parent):
         assert name is not None
         self._name = name
 
@@ -166,21 +154,11 @@
         # Whenever the component deactivates, the count must be zero.
         self._packet_count = 0
 
-<<<<<<< HEAD
     def __str__(self):
         return self.get_full_name()
 
     def __repr__(self):
         return '%s(%r)' % (self.__class__.__name__, self.get_full_name())
-=======
-        #
-        self.auto_starting = False
-        # the component's immediate network parent: used for subnet support
-        self.mother = mother
-        # the root network
-        self.network = None
-        self.timeout = None
->>>>>>> 9a5cc54b
 
     def _create_port(self, port):
         if port.args.get('fixed_size') and not port.array:
@@ -252,7 +230,6 @@
     def get_name(self):
         """
         Name of the component.
-
         Returns
         -------
         str
@@ -340,73 +317,8 @@
 
         return port
 
-<<<<<<< HEAD
     def error(self, msg, errtype=FlowError):
         raise errtype("{}: {}".format(self, msg))
-=======
-    def get_parents(self):
-        from rill.engine.subnet import SubNet
-        if self._parents is None:
-            m = self.mother
-            parents = []
-            while True:
-                if m is None:
-                    break
-                if not isinstance(m, SubNet):
-                    break
-                parents.append(m.get_name())
-                m = m.mother
-            parents.reverse()
-            self._parents = parents
-        return self._parents
-
-    # FIXME: property
-    def get_name(self):
-        return self._name
-
-    # FIXME: property
-    def get_full_name(self):
-        if self._full_name is None:
-            self._full_name = '.'.join(self.get_parents() + [self.get_name()])
-        return self._full_name
-
-    def signal_error(self, msg, errtype=FlowError):
-        raise errtype("{}: {}".format(self.get_name(), msg))
-
-    # FIXME: figure out the logging stuff
-    def trace_funcs(self, msg, section='funcs'):
-        self.logger.debug(msg)
-        # self.mother.trace_funcs(self, msg)
-
-    def trace_locks(self, msg, **kwargs):
-        self.logger.debug(msg, section='locks', **kwargs)
-        # self.mother.trace_locks(self, msg)
-
-    def __str__(self):
-        return self.get_full_name()
-
-    def __repr__(self):
-        return '%s(%r)' % (self.__class__.__name__, self.get_full_name())
-
-    def init(self):
-        """
-        Initialize internal attributes from decorators.
-        """
-        inports = self._inport_definitions
-        outports = self._outport_definitions
-        # Enforce unique names between input and output ports. This ensures
-        # that _FunctionComponent functions can receive a named argument per
-        # port
-        names = [p.args['name'] for p in inports + outports]
-        dupes = [x for x, count in Counter(names).items() if count > 1]
-        if dupes:
-            self.signal_error(
-                "Duplicate port names: {}".format(', '.join(dupes)))
-        self.inports = InputCollection(
-            self, [self._create_port(p) for p in inports + [inport('NULL')]])
-        self.outports = OutputCollection(
-            self, [self._create_port(p) for p in outports + [outport('NULL')]])
->>>>>>> 9a5cc54b
 
     # Packets --
 
@@ -618,7 +530,6 @@
         ----------
         component : ``Component``
         """
-<<<<<<< HEAD
         Greenlet.__init__(self)
 
         self.component = component
@@ -683,18 +594,6 @@
     @property
     def outports(self):
         return self.component.outports
-=======
-        if port.args.get('fixed_size') and not port.array:
-            raise ValueError(
-                "{}.{}: @{} specified fixed_size but not array".format(
-                    self, port.args['name'],
-                    port.__class__.__name__))
-        if port.array:
-            ptype = port._array_port_type
-        else:
-            ptype = port._static_port_type
-        return ptype(self, **port.args)
->>>>>>> 9a5cc54b
 
     def _open_ports(self):
         """
