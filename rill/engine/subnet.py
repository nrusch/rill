--- conflicted
+++ resolved
@@ -210,7 +210,6 @@
 
     @classproperty
     def inport_definitions(cls):
-<<<<<<< HEAD
         if cls.subgraph is None:
             cls._init_graph()
         exported = OrderedDict(
@@ -229,19 +228,6 @@
              for name, port in cls.subgraph.outports.items()])
         inherited = super(SubGraph, cls).outport_definitions
         return merge_portdefs(exported, inherited)
-=======
-        exported = [(name, InputPortDefinition.from_port(port, name=name))
-                    for name, port in cls.subgraph.inports.items()]
-        return OrderedDict(list(super(SubGraph, cls).inport_definitions.items()) +
-                           exported)
-
-    @classproperty
-    def outport_definitions(cls):
-        exported = [(name, OutputPortDefinition.from_port(port, name=name))
-                    for name, port in cls.subgraph.outports.items()]
-        return OrderedDict(list(super(SubGraph, cls).outport_definitions.items()) +
-                           exported)
->>>>>>> 0fa2b6e3
 
     @classmethod
     def _init_graph(cls):
